--- conflicted
+++ resolved
@@ -203,7 +203,6 @@
         }
     },
     "develop": {
-<<<<<<< HEAD
         "coverage": {
             "hashes": [
                 "sha256:006c62c7fa3e08a78e03f529b2ff3b23e74067b3f9a0e78a9fed7732cdce8f76",
@@ -230,7 +229,7 @@
             "index": "pypi",
             "markers": "python_version >= \"3.8\"",
             "version": "==6.2.1"
-=======
+        },
         "build": {
             "hashes": [
                 "sha256:1a07724e891cbd898923145eb7752ee7653674c511378233d63b1c90d9de7acc",
@@ -248,7 +247,6 @@
             "index": "pypi", 
             "markers": "python_version >= '3.8'",
             "version": "==6.2.0"
->>>>>>> 1aced1e2
         }
     }
 }