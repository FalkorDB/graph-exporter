--- conflicted
+++ resolved
@@ -8,14 +8,11 @@
 pandas = "==2.3.1"
 
 [dev-packages]
-<<<<<<< HEAD
 pytest = "==8.4.1"
 pytest-cov = "==6.2.1"
 coverage = "==7.10.2"
-=======
 build = "==1.3.0"
 twine = "==6.2.0"
->>>>>>> 1aced1e2
 
 [requires]
 python_version = "3.12"